--- conflicted
+++ resolved
@@ -32,20 +32,12 @@
                              -29.001375, -29.001625, -29.001875, -29.002125, -29.002375])
     expect_resolution = np.asarray([-0.00025, 0.00025])
 
-<<<<<<< HEAD
-    assert (np.abs(np.r_[t.resolution] - expect_resolution) < 1e-6).all()
-    assert t.coordinates['latitude'].values.shape == (4000,)
-    assert t.coordinates['longitude'].values.shape == (4000,)
-    assert (np.abs(t.coords['latitude'].values[:10] - expect_lat) < 1e-6).all()
-    assert (np.abs(t.coords['longitude'].values[:10] - expect_lon) < 1e-6).all()
-=======
     assert t.coordinates['latitude'].values.shape == (4000,)
     assert t.coordinates['longitude'].values.shape == (4000,)
 
     np.testing.assert_almost_equal(t.resolution, expect_resolution)
     np.testing.assert_almost_equal(t.coords['latitude'].values[:10], expect_lat)
     np.testing.assert_almost_equal(t.coords['longitude'].values[:10], expect_lon)
->>>>>>> 1844601d
 
 
 def test_props():
