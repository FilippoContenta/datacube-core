--- conflicted
+++ resolved
@@ -90,50 +90,13 @@
     # Ingest PQ
     clirunner(['-v', 'ingest', '-c', str(ls5_pq_albers_ingest_config)])
 
-<<<<<<< HEAD
-    # ODC API
-    check_open_with_api(index)
     check_open_with_dc(index)
     check_open_with_grid_workflow(index)
-    check_analytics_list_searchables(index)
-    check_get_descriptor(index)
-    check_get_data(index)
-    check_get_data_subset(index)
-    check_get_descriptor_data(index)
-    check_get_descriptor_data_storage_type(index)
-    check_analytics_create_array(index)
-    check_analytics_ndvi_mask_median_expression(index)
-    check_analytics_ndvi_mask_median_expression_storage_type(index)
-    check_analytics_pixel_drill(index)
 
     # AE/EE
     check_submit_job(store_handler, local_config, index)
     check_do_the_math(store_handler, local_config, index)
     check_submit_job_params(store_handler, local_config, index)
-
-
-def check_open_with_api(index):
-    from datacube.api import API
-    api = API(index=index)
-
-    # fields = api.list_fields()
-    # assert 'product' in fields
-
-    descriptor = api.get_descriptor()
-    assert 'ls5_nbar_albers' in descriptor
-    query = {
-        'variables': ['blue'],
-        'dimensions': {
-            'latitude': {'range': (-35, -36)},
-            'longitude': {'range': (149, 150)}}
-    }
-    data = api.get_data(query)  # , dataset_groups=groups)
-    assert abs(data['element_sizes'][1] - ALBERS_ELEMENT_SIZE) < .0000001
-    assert abs(data['element_sizes'][2] - ALBERS_ELEMENT_SIZE) < .0000001
-=======
-    check_open_with_dc(index)
-    check_open_with_grid_workflow(index)
->>>>>>> 986c2386
 
 
 def check_open_with_dc(index):
