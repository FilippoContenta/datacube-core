--- conflicted
+++ resolved
@@ -8,19 +8,12 @@
     'compliance-checker',
     'hypothesis',
     'mock',
-<<<<<<< HEAD
     'objgraph',
     'pycodestyle',
     'pylint',
     'pytest',
     'pytest-cov',
     'pytest-timeout',
-=======
-    'pep8',
-    'pylint',
-    'pytest',
-    'pytest-cov',
->>>>>>> 90037e9f
 ]
 
 extras_require = {
@@ -108,10 +101,7 @@
         'jsonschema',
         'netcdf4',
         'numpy',
-<<<<<<< HEAD
-=======
         'pathlib;python_version<"3"',
->>>>>>> 90037e9f
         'psycopg2',
         'pypeg2',
         'python-dateutil',
